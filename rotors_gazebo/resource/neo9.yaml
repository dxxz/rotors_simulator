--- conflicted
+++ resolved
@@ -1,8 +1,4 @@
-<<<<<<< HEAD
-# NEO9 Hex vehicle parameters
-=======
 # NEO9 vehicle parameters
->>>>>>> 8ac22d32
 mass: 2.70703
 inertia: {xx: 0.0341171 , xy: 0.0, xz: 0.0, yy: 0.0363089, yz: 0.0, zz: 0.0627386}
 
