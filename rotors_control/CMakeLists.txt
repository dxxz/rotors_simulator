--- conflicted
+++ resolved
@@ -17,11 +17,7 @@
 catkin_package(
   INCLUDE_DIRS include ${Eigen_INCLUDE_DIRS}
   LIBRARIES lee_position_controller roll_pitch_yawrate_thrust_controller
-<<<<<<< HEAD
-  CATKIN_DEPENDS geometry_msgs mav_msgs roscpp sensor_msgs
-=======
   CATKIN_DEPENDS geometry_msgs mav_msgs nav_msgs roscpp sensor_msgs
->>>>>>> 05b25e6d
   DEPENDS Eigen
 )
 
