--- conflicted
+++ resolved
@@ -82,14 +82,8 @@
         rotor_velocity_slowdown_sim_(kDefaultRotorVelocitySlowdownSim),
         time_constant_down_(kDefaultTimeConstantDown),
         time_constant_up_(kDefaultTimeConstantUp),
-<<<<<<< HEAD
-        node_handle_(nullptr) {}
-=======
         node_handle_(nullptr),
-        wind_speed_W_(0, 0, 0) {
-    InitGlogHelper::instance().initGlog();
-  }
->>>>>>> f6cd0a6c
+        wind_speed_W_(0, 0, 0) {}
 
   virtual ~GazeboMotorModel();
 
